<template>
  <div class="content">
    <b-modal :active.sync="expModal.active" has-modal-card>
      <div class="modal-card" style="width:25em">
        <header class="modal-card-head">
          <p class="modal-card-title">VM {{ expModal.vm.name ? expModal.vm.name : "unknown" }}</p>
        </header>
        <section class="modal-card-body">
          <p>Host: {{ expModal.vm.host }}</p>
          <p>IPv4: {{ expModal.vm.ipv4 | stringify }}</p>
          <p>CPU(s): {{ expModal.vm.cpus }}</p>
          <p>Memory: {{ expModal.vm.ram | ram }}</p>
          <p>Disk: {{ expModal.vm.disk }}</p>
          <p>Uptime: {{ expModal.vm.uptime | uptime }}</p>
          <p>Network(s): {{ expModal.vm.networks | stringify | lowercase }}</p>
          <p>Taps: {{ expModal.vm.taps | stringify | lowercase }}</p>
        </section>
        <footer class="modal-card-foot">
        </footer>
      </div>
    </b-modal>
    <hr>
    <div class="level is-vcentered">
      <div class="level-item">
        <span style="font-weight: bold; font-size: x-large;">Experiment: {{ this.$route.params.id }}</span>&nbsp;
      </div>
      <div class="level-item" v-if="experiment.scenario">
        <span style="font-weight: bold;">Scenario: {{ experiment.scenario }}</span>&nbsp;
      </div>
      <div class="level-item" v-if="experiment.scenario">
        <span style="font-weight: bold;">Apps:</span>&nbsp;
        <b-taglist>
          <b-tag v-for="( a, index ) in experiment.apps" :key="index" type="is-light">
            {{ a }}  
          </b-tag>
        </b-taglist>
      </div>
    </div>
    <b-field v-if="experimentUser() || experimentViewer()" position="is-right">
      <b-autocomplete
        v-model="searchName"
        :placeholder="searchPlaceholder"
        icon="search"
        :data="searchHistory"
        @typing="searchVMs"
        @select="option => searchVMs(option)">   
          <template slot="empty">No results found</template>
      </b-autocomplete>
      <p class='control'>
         <button class='button' style="color:#686868" @click="searchVMs('')">
          <b-icon icon="window-close"></b-icon>
        </button>
      </p>
      &nbsp; &nbsp;
      <p class="control">
        <b-button v-if="adminUser()" class="button is-success" slot="trigger" icon-right="play" @click="start"></b-button>
      </p>
      &nbsp; &nbsp;
      <p class="control">
        <b-tooltip label="menu for scheduling hosts to the experiment" type="is-light" multilined>
          <b-dropdown v-model="algorithm" class="is-right" aria-role="list">
            <button class="button is-light" slot="trigger">
              <b-icon icon="bars"></b-icon>
            </button>
            <b-dropdown-item v-for="( s, index ) in schedules" :key="index" :value="s" @click="updateSchedule">
              <font color="#202020">{{ s }}</font>
            </b-dropdown-item>
          </b-dropdown>
        </b-tooltip>
        &nbsp;
        <router-link v-if="adminUser()" class="button is-light" :to="{ name: 'soh', params: { id: this.$route.params.id }}">
          <b-icon icon="heartbeat"></b-icon>
        </router-link>
      </p>  
    </b-field>
    <div style="margin-top: -4em;">
      <b-tabs @input="tabsSwitched()" v-model="activeTab">
        <b-tab-item label="Table">
<<<<<<< HEAD
          <b-table     
            :key="table.key"       
=======
          <b-table
            :key="table.key"
>>>>>>> 47787e5c
            :data="experiment.vms"
            :paginated="table.isPaginated && paginationNeeded"
            backend-pagination
            :total="table.total"
            :per-page="table.perPage"
            :current-page.sync="table.currentPage"
            @page-change="onPageChange"
            :pagination-simple="table.isPaginationSimple"
            :pagination-size="table.paginationSize"
            backend-sorting
            :default-sort-direction="table.defaultSortDirection"
<<<<<<< HEAD
            default-sort="name"                     
            ref="vmTable">
=======
            default-sort="name"
            @sort="onSort">
>>>>>>> 47787e5c
              <template slot="empty">
                <section class="section">
                  <div class="content has-text-white has-text-centered">
                    Your search turned up empty!
                  </div>
                </section>
              </template>
              <template slot-scope="props">
                <b-table-column  field="multiselect" label="">              
                  <template v-slot:header="{ column }">
                    <b-tooltip label="Select/Unselect All" type="is-dark">
                    <b-checkbox @input="selectAllVMs" v-model="checkAll" type="is-info"/>
                    </b-tooltip>
                  </template>
                  <template>
                    <div>
                      <b-checkbox v-model="selectedRows" :native-value=props.row.name type="is-info"/>
                    </div>
                  </template>                  
                </b-table-column>
                <b-table-column field="name" label="VM" sortable>
                  <template v-if="adminUser()">
                    <b-tooltip label="get info on the vm" type="is-dark">
                      <div class="field">
                        <div @click="expModal.active = true; expModal.vm = props.row">
                          {{ props.row.name }}
                        </div>
                      </div>
                    </b-tooltip>
                  </template>
                  <template v-else>
                    {{ props.row.name }}
                  </template>
                </b-table-column>
                <b-table-column field="host" label="Host" width="200" sortable>
                  <template v-if="adminUser()">
                    <b-tooltip label="assign the vm to a specific host" type="is-dark">
                      <b-field>
                        <b-select :value="props.row.host" expanded @input="( value ) => assignHost( props.row.name, value )">
                          <option
                            v-for="( h, index ) in hosts"
                            :key="index"
                            :value="h">
                            {{ h }}
                          </option>
                        </b-select>
                        <p class='control'>
                          <button class='button' 
                                  @click="unassignHost( props.row.name, props.row.host )">
                            <b-icon icon="window-close"></b-icon>
                          </button>
                        </p>
                      </b-field>
                    </b-tooltip>
                  </template>
                  <template v-else>
                    {{ props.row.host }}
                  </template>
                </b-table-column>
                <b-table-column field="ipv4" label="IPv4">
                  <div v-for="(ip,index) in props.row.ipv4" :key="index">
                    {{ ip }}
                  </div>
                </b-table-column>
                <b-table-column field="cpus" label="CPUs" sortable centered>
                  <template v-if="adminUser()">
                    <b-tooltip label="menu for assigning vm(s) cpus" type="is-dark">
                      <b-select :value="props.row.cpus" expanded @input="( value ) => assignCpu( props.row.name, value )">
                        <option value="1">1</option>
                        <option value="2">2</option>
                        <option value="3">3</option>
                        <option value="4">4</option>
                      </b-select>
                    </b-tooltip>
                  </template>
                  <template v-else>
                    {{ props.row.cpus }}
                  </template>
                </b-table-column>
                <b-table-column field="ram" label="Memory" sortable centered>
                  <template v-if="adminUser()">
                    <b-tooltip label="menu for assigning vm(s) memory" type="is-dark">
                      <b-select :value="props.row.ram" expanded @input="( value ) => assignRam( props.row.name, value )">
                        <option value="512">512 MB</option>
                        <option value="1024">1 GB</option>
                        <option value="2048">2 GB</option>
                        <option value="3072">3 GB</option>
                        <option value="4096">4 GB</option>
                        <option value="8192">8 GB</option>
                        <option value="12288">12 GB</option>
                        <option value="16384">16 GB</option>
                      </b-select>
                    </b-tooltip>
                  </template>
                  <template v-else>
                    {{ props.row.ram }}
                  </template>
                </b-table-column>
                <b-table-column field="disk" label="Disk">
                  <template v-if="adminUser()">
                    <b-tooltip label="menu for assigning vm(s) disk" type="is-dark">
                      <b-select :value="props.row.disk" @input="( value ) => assignDisk( props.row.name, value )">
                        <option
                          v-for="( d, index ) in disks"
                          :key="index"
                          :value="d">
                            {{ d }}
                        </option>
                      </b-select>
                    </b-tooltip>
                  </template>
                  <template v-else>
                    {{ props.row.disk }}
                  </template>
                </b-table-column>
                <b-table-column v-if="experimentUser()" label="Boot" centered>
                  <template v-slot:header = "{ column }">                  
                      {{ column.label }}   
                      <div></div>                       
                      <div class="level" style="padding: 0px;" centered>                    
                        <b-tooltip label="Set to Boot" type="is-dark" :active="visibleItems()"> 
                          <div v-if="visibleItems()" @click="setBoot(false)">                  
                            <b-icon icon="bolt" style="color: #c46200;" size="is-small"></b-icon>  	
                          </div>  
                        </b-tooltip>                        
                        <b-tooltip label="Set to Do Not Boot" type="is-dark" :active="visibleItems()">             
                          <div v-if="visibleItems()" @click="setBoot(true)">                  
                            <b-icon icon="bolt" style="color: #ffffff;" size="is-small"></b-icon>  	
                          </div>  
                        </b-tooltip>                   
                      </div>
                  </template>
                  <b-tooltip :label="getBootLabel(props.row.name,props.row.dnb)" type="is-dark">
                    <div @click="updateDnb(props.row.name, !props.row.dnb)">
                      <font-awesome-icon :class="bootDecorator(props.row.dnb)" icon="bolt" />
                    </div>
                  </b-tooltip>
                </b-table-column>
              </template>
          </b-table>
          <br>
          <b-field v-if="paginationNeeded" grouped position="is-right">
            <div class="control is-flex">
              <b-switch v-model="table.isPaginated" @input="updateExperiment()" size="is-small" type="is-light">Paginate</b-switch>
            </div>
          </b-field>
        </b-tab-item>
        <b-tab-item label="Files">
          <b-table            
            :data="files"
            :paginated="filesTable.isPaginated  && filesPaginationNeeded"
            backend-pagination
            :total="filesTable.total"
            :per-page="filesTable.perPage"
            :current-page.sync="filesTable.currentPage"  
            @page-change="onFilesPageChange"   
            :pagination-simple="filesTable.isPaginationSimple"
            :pagination-size="filesTable.paginationSize"  
            backend-sorting
            :default-sort-direction="filesTable.defaultSortDirection"
            default-sort="date"
            @sort="onFilesSort">
            <template slot="empty">
                <section class="section">
                  <div class="content has-text-white has-text-centered">
                    No Files Are Available!
                  </div>
                </section>
            </template>
            <template slot-scope="props">
                <b-table-column field="name" label="Name" sortable centered>                  
                          {{ props.row.name }}                      
                </b-table-column>
                <b-table-column field="date" label="Date" sortable centered>                  
                          {{ props.row.date }}                      
                </b-table-column>
                <b-table-column field="size" label="Size" sortable centered>                  
                          {{ props.row.size }}                      
                </b-table-column>
                 <b-table-column field="category" label="Category" sortable centered>                  
                          {{ props.row.category }}                      
                </b-table-column>
                <b-table-column field="download" label="Download" centered>   
                        <a :href="'/api/v1/experiments/'
                          + experiment.name 
                          + '/files/' 
                          + props.row.name
                          + '?token=' 
                          + $store.state.token" target="_blank"> 
                          <b-icon icon="file-download" size="is-small"></b-icon>                       
                          </a>                      
                </b-table-column>
            </template>
          </b-table>
        </b-tab-item>
      </b-tabs>
    </div>
    <b-loading :is-full-page="true" :active.sync="isWaiting" :can-cancel="false"></b-loading>
  </div>
</template>

<script>
  export default {
    beforeDestroy () {
      this.$options.sockets.onmessage = null;
    },

    async created () {
      this.$options.sockets.onmessage = this.handler;
      this.updateExperiment();
      
      if ( this.adminUser() ) {
        this.updateHosts();
        this.updateDisks();      
      }
    },

    computed: {
      vms: function() {
        let vms = this.experiment.vms;
        
        var name_re = new RegExp( this.searchName, 'i' );
        var data = [];
        
        for ( let i in vms ) {
          let vm = vms[ i ];
          if ( vm.name.match( name_re ) ) {
            data.push( vm );
          }
        }
        
        return vms;
      },

      filteredData () {
        if (this.experiment.length == 0) {
          return []
        }
        
        let names = this.experiment.vms.map( vm => { return vm.name; } );
        
        return names.filter(
          option => {
            return option
              .toString()
              .toLowerCase()
              .indexOf( this.searchName.toLowerCase() ) >= 0
          }
        )
      },

      paginationNeeded () {
        if ( this.table.total <= this.table.perPage ) {
          return  false;
        }

        return true;
      },
      
      filesPaginationNeeded () {
        if ( this.filesTable.total <= this.filesTable.perPage ) {
          return  false;
        }

        return true;
      }
    },

    methods: {
      adminUser () {
        return [ 'Global Admin', 'Experiment Admin' ].includes( this.$store.getters.role );
      },

      experimentUser () {
        return [ 'Global Admin', 'Experiment Admin', 'Experiment User' ].includes( this.$store.getters.role );
      },

      experimentViewer () {
        return [ 'Experiment Viewer' ].includes( this.$store.getters.role );
      },

      searchVMs: _.debounce(function(  term ) {
        if (term === null) {
          term  = '';
        }
        this.searchName = term;
        if (this.activeTab == 0){
          this.updateExperiment();
          return
        }
        
        this.updateFiles()
        
      },250),

      bootDecorator ( dnb ) {
        if ( dnb ) {
          return 'dnb';
        } else {
          return 'boot';
        }
      },


      onPageChange  ( page ) {
        this.table.currentPage = page;
        this.updateExperiment();
      },

      onSort  ( column, order ) {
        this.table.sortColumn = column;
        this.table.defaultSortDirection = order;
        this.updateExperiment();
      },

      onFilesPageChange  ( page ) {
        this.filesTable.currentPage = page;
        this.updateFiles();
      },
      
      onFilesSort  ( column, order ) {
        this.filesTable.sortColumn = column;
        this.filesTable.defaultSortDirection = order;
        this.updateFiles();
      }, 

      handler ( event ) {
        event.data.split( /\r?\n/ ).forEach( m => {
          let msg = JSON.parse( m );
          this.handle( msg );
        });
      },
    
      handle ( msg ) {
        switch ( msg.resource.type ) {
          case 'experiment': {
            // We only care about experiment publishes pertaining to the
            // schedule action when in a stopped experiment.
            if ( msg.resource.action != 'schedule' ) {
              return;
            }

            let vms = this.experiment.vms;

            for ( let i = 0; i < msg.result.schedule.length; i++ ) {
              for ( let j = 0; i < vms.length; j++ ) {
                if ( vms[ j ].name == msg.result.schedule[ i ].vm ) {
                  vms[ j ].host = msg.result.schedule[ i ].host;
                  break;
                }
              }
            }

            this.experiment.vms = [ ...vms ];
          
            this.$buefy.toast.open({
              message: 'The VMs for this experiment have been scheduled.',
              type: 'is-success'
            });

            break;
          }

          case 'experiment/vm': {
            // We only care about experiment VM publishes pertaining to
            // the update action when in a stopped experiment.
            if ( msg.resource.action != 'update' ) {
              return;
            }
            
            let vms = this.experiment.vms;

            for ( let i = 0; i < vms.length; i++ ) {
              if ( vms[i].name == msg.result.name ) {
                vms[ i ] = msg.result;

                break;
              }
            }
        
            this.experiment.vms = [ ...vms ];
          
            this.$buefy.toast.open({
              message: 'The VM ' + msg.result.name + ' has been successfully updated.',
              type: 'is-success'
            });            

            break;
          }
        }
      },
      
      updateExperiment () {

        let pageSize = this.table.isPaginated ? this.table.perPage : this.table.total

        let params = '?show_dnb=true&filter=' + this.searchName
        params = params + '&sortCol=' + this.table.sortColumn
        params = params + '&sortDir=' + this.table.defaultSortDirection
        params = params + '&pageNum=' + this.table.currentPage
        params = params + '&perPage=' + pageSize
        this.$http.get( 'experiments/' + this.$route.params.id + params).then(
          response => {
            response.json().then( state => {
              this.experiment = state;
              this.table.total  = state.vm_count;               

              // Only add successful searches to the search history
              if (this.table.total > 0) {
                if (this.searchHistory > this.searchHistoryLength) {
                  this.searchHistory.pop()
                }
                this.searchHistory.push(this.searchName.trim())
                this.searchHistory = this.getUniqueItems(this.searchHistory)
              }

              this.isWaiting = false;
            });
          }, response => {
            this.isWaiting = false;
            this.$buefy.toast.open({
              message: 'Getting the experiments failed.',
              type: 'is-danger',
              duration: 4000
            });
          }
        );
      },
      
      updateHosts () {
        this.$http.get( 'hosts' ).then(
          response => {
            response.json().then(
              state => {
                if ( state.hosts.length == 0 ) {
                  this.isWaiting = true;
                } else {
                  for ( let i = 0; i < state.hosts.length; i++ ) {
                    if ( state.hosts[ i ].schedulable ) {
                      this.hosts.push( state.hosts[ i ].name );
                    }
                  }
                  
                  this.isWaiting = false;
                }
              }
            );
          }, response => {
            this.isWaiting = false;
            this.$buefy.toast.open({
              message: 'Getting the hosts failed.',
              type: 'is-danger',
              duration: 4000
            });
          }
        );
      },
      
      updateDisks () {
        this.$http.get( 'disks' ).then(
          response => {
            response.json().then(
              state => {
                if ( state.disks.length == 0 ) {
                  this.isWaiting = true;
                } else {
                  for ( let i = 0; i < state.disks.length; i++ ) {
                    this.disks.push( state.disks[ i ] );
                  }
                  
                  this.isWaiting = false;
                }
              }
            );
          }, response => {
            this.isWaiting = false;
            this.$buefy.toast.open({
              message: 'Getting the disks failed.',
              type: 'is-danger',
              duration: 4000
            });
          }
        );
      },
      
      tabsSwitched() {

        // Clear search history and 
        // search filter when switching tabs
        this.searchHistory = []
        this.searchName = ""

        
        if (this.activeTab == 0){
          this.searchPlaceholder = "Find a VM"         
          this.updateExperiment()          
        }
        else {
          this.searchPlaceholder = "Find a File" 
          this.updateFiles()         
        }

      },

      updateFiles () {               

        let params = '?filter=' + this.searchName
        params = params + '&sortCol=' + this.filesTable.sortColumn
        params = params + '&sortDir=' + this.filesTable.defaultSortDirection
        params = params + '&pageNum=' + this.filesTable.currentPage
        params = params + '&perPage=' + this.filesTable.perPage

        this.$http.get( 'experiments/' + this.$route.params.id + '/files' + params ).then(
          response => {
            response.json().then(
              state => {                             
                this.files = state.files
                this.filesTable.total = state.total

                // Format the file sizes
                for(let i = 0; i<this.files.length;i++){
                  this.files[i].size = this.formatFileSize(this.files[i].size)
                }

                // Only add successful searches to the search history
                if (this.files.length > 0) {
                if (this.searchHistory > this.searchHistoryLength) {
                  this.searchHistory.pop()
                }
                this.searchHistory.push(this.searchName.trim())
                this.searchHistory = this.getUniqueItems(this.searchHistory)
              }
                
                this.isWaiting = false;
              }
            );
          }, response => {
            this.isWaiting = false;
            this.$buefy.toast.open({
              message: 'Getting the files failed.',
              type: 'is-danger',
              duration: 4000
            });
          }
        );
      },

      start () {
        this.$buefy.dialog.confirm({
          title: 'Start the Experiment',
          message: 'This will start the ' + this.$route.params.id + ' experiment.',
          cancelText: 'Cancel',
          confirmText: 'Start',
          type: 'is-success',
          hasIcon: true,
          onConfirm: () => {
            this.isWaiting = true;

            this.$http.post(
              'experiments/' + this.$route.params.id + '/start'
            ).then(
              response => { 
                console.log('the ' + this.$route.params.id + ' experiment was started.'); 
                this.$router.replace('/experiments/');                
              }, response => {
                this.$buefy.toast.open({
                  message: 'Starting experiment ' + this.$route.params.id + ' failed with ' + response.status + ' status.',
                  type: 'is-danger',
                  duration: 4000
                });
                
                this.isWaiting = false;
              }
            );
          }
        })
      },

      assignHost ( name, host ) {        
        this.$buefy.dialog.confirm({
          title: 'Assign a Host',
          message: 'This will assign the ' + name + ' VM to the ' + host + ' host.',
          cancelText: 'Cancel',
          confirmText: 'Assign Host',
          type: 'is-success',
          hasIcon: true,
          onConfirm: () => {
            this.isWaiting = true;
            
            let update = { "host": host };
            
            this.$http.patch(
              'experiments/' + this.$route.params.id + '/vms/' + name, update
            ).then(
              response => {
                let vms = this.experiment.vms;
                
                for ( let i = 0; i < vms.length; i++ ) {
                  if ( vms[ i ].name == response.body.name ) {
                    vms[ i ] = response.body;
                    break;
                  }
                }
              
                this.experiment.vms = [ ...vms ];
              
                this.isWaiting = false;
              }, response => {
                this.$buefy.toast.open({
                  message: 'Assigning the ' 
                           + name 
                           + ' VM to the ' 
                           + host 
                           + ' host failed with ' 
                           + response.status 
                           + ' status.',
                  type: 'is-danger',
                  duration: 4000
                });
                
                this.isWaiting = false;
              }
            )
          },
          onCancel: () => {
            // force table to be rerendered so selected value resets
            this.table.key += 1;
          }
        })
      },

      unassignHost ( name,host ) {
        this.$buefy.dialog.confirm({
          title: 'Unassign a Host',
          message: 'This will cancel the host assignment for ' + name + ' VM.',
          cancelText: 'Cancel',
          confirmText: 'Unassign Host',
          type: 'is-success',
          hasIcon: true,
          onConfirm: () => {
            this.isWaiting = true;
            
            let update = { "host": '' };

            this.$http.patch(
              'experiments/' + this.$route.params.id + '/vms/' + name, update
            ).then(
              response => {
                let vms = this.experiment.vms;
                
                for ( let i = 0; i < vms.length; i++ ) {
                  if ( vms[ i ].name == response.body.name ) {
                    vms[ i ] = response.body;
                    break;
                  }
                }
              
                this.experiment.vms = [ ...vms ];
              
                this.isWaiting = false;              
              }, response => {
                this.$buefy.toast.open({
                  message: 'Canceling the ' 
                           + host 
                           + ' assignment for the ' 
                           + name 
                           + ' VM failed with ' 
                           + response.status 
                           + ' status.',
                  type: 'is-danger',
                  duration: 4000
                });
                
                this.isWaiting = false;
              }
            )
          }
        })
      },

      assignCpu ( name, cpus ) {
        this.$buefy.dialog.confirm({
          title: 'Assign CPUs',
          message: 'This will assign ' + cpus + ' cpu(s) to the ' + name + ' VM.',
          cancelText: 'Cancel',
          confirmText: 'Assign CPUs',
          type: 'is-success',
          hasIcon: true,
          onConfirm: () => {
            this.isWaiting = true;
            
            let update = { "cpus": cpus };

            this.$http.patch(
              'experiments/' + this.$route.params.id + '/vms/' + name, update
            ).then(
              response => {
                let vms = this.experiment.vms;
                
                for ( let i = 0; i < vms.length; i++ ) {
                  if ( vms[ i ].name == response.body.name ) {
                    vms[ i ] = response.body;
                    break;
                  }
                }
              
                this.experiment.vms = [ ...vms ];
              
                this.isWaiting = false;              
              }, response => {
                this.$buefy.toast.open({
                  message: 'Assigning ' 
                           + cpus 
                           + ' cpu(s) to the ' 
                           + name 
                           + ' VM failed with ' 
                           + response.status 
                           + ' status.',
                  type: 'is-danger',
                  duration: 4000
                });
                
                this.isWaiting = false;
              }
            )
          },
          onCancel: () => {
            // force table to be rerendered so selected value resets
            this.table.key += 1;
          }
        })
      },

      assignRam ( name, ram ) {
        this.$buefy.dialog.confirm({
          title: 'Assign Memory',
          message: 'This will assign ' + ram + ' of memory to the ' + name + ' VM.',
          cancelText: 'Cancel',
          confirmText: 'Assign Memory',
          type: 'is-success',
          hasIcon: true,
          onConfirm: () => {
            this.isWaiting = true;
            
            let update = { "ram": ram };

            this.$http.patch(
              'experiments/' + this.$route.params.id + '/vms/' + name, update
            ).then(
              response => {
                let vms = this.experiment.vms;
                
                for ( let i = 0; i < vms.length; i++ ) {
                  if ( vms[ i ].name == response.body.name ) {
                    vms[ i ] = response.body;
                    break;
                  }
                }
              
                this.experiment.vms = [ ...vms ];
              
                this.isWaiting = false;              
              }, response => {
                this.$buefy.toast.open({
                  message: 'Assigning ' 
                           + ram 
                           + ' of memory to the ' 
                           + name 
                           + ' VM failed with ' 
                           + response.status 
                           + ' status.',
                  type: 'is-danger',
                  duration: 4000
                });
                
                this.isWaiting = false;
              }
            )
          },
          onCancel: () => {
            // force table to be rerendered so selected value resets
            this.table.key += 1;
          }
        })
      },

      assignDisk ( name, disk ) {
        this.$buefy.dialog.confirm({
          title: 'Assign a Disk Image',
          message: 'This will assign the ' + disk + ' disk image to the ' + name + ' VM.',
          cancelText: 'Cancel',
          confirmText: 'Assign Disk',
          type: 'is-success',
          hasIcon: true,
          onConfirm: () => {
            this.isWaiting = true;
            
            let update = { "disk": disk };

            this.$http.patch(
              'experiments/' + this.$route.params.id + '/vms/' + name, update
            ).then(
              response => {
                let vms = this.experiment.vms;
                
                for ( let i = 0; i < vms.length; i++ ) {
                  if ( vms[ i ].name == response.body.name ) {
                    vms[ i ] = response.body;
                    break;
                  }
                }
              
                this.experiment.vms = [ ...vms ];
              
                this.isWaiting = false;              
              }, response => {
                this.$buefy.toast.open({
                  message: 'Assigning the ' 
                           + disk 
                           + ' to the ' 
                           + name 
                           + ' VM failed with ' 
                           + response.status 
                           + ' status.',
                  type: 'is-danger',
                  duration: 4000
                });
                
                this.isWaiting = false;
              }
            )
          },
          onCancel: () => {
            // force table to be rerendered so selected value resets
            this.table.key += 1;
          }
        })
      },

      updateDnb ( name, dnb ) {
        if ( dnb ) {
          this.$buefy.dialog.confirm({
            title: 'Set Do NOT Boot',
            message: 'This will set the ' + name + ' VM to NOT boot when the experiment starts.',
            cancelText: 'Cancel',
            confirmText: 'Do NOT Boot',
            type: 'is-warning',
            hasIcon: true,
            onConfirm: () => {
              this.isWaiting = true;
              
              let update = { "dnb": dnb };

              this.$http.patch(
                'experiments/' + this.$route.params.id + '/vms/' + name, update
              ).then(
                response => {
                  let vms = this.experiment.vms;
                
                  for ( let i = 0; i < vms.length; i++ ) {
                    if ( vms[ i ].name == response.body.name ) {
                      vms[ i ] = response.body;
                      break;
                    }
                  }
              
                  this.experiment.vms = [ ...vms ];
              
                  this.isWaiting = false;              
                }, response => {
                  this.$buefy.toast.open({
                    message: 'Setting the ' 
                             + name 
                             + ' VM to NOT boot when experiment starts failed with ' 
                             + response.status 
                             + ' status.',
                    type: 'is-danger',
                    duration: 4000
                  });
                  
                  this.isWaiting = false;
                }
              )
            }
          })
        } else {
          this.$buefy.dialog.confirm({
            title: 'Set Boot',
            message: 'This will set the ' + name + ' VM to boot when the experiment starts.',
            cancelText: 'Cancel',
            confirmText: 'Boot',
            type: 'is-success',
            hasIcon: true,
            onConfirm: () => {
              this.isWaiting = true;
              
              let update = { "dnb": dnb };

              this.$http.patch(
                'experiments/' + this.$route.params.id + '/vms/' + name, update
              ).then(
                response => {
                  let vms = this.experiment.vms;
                
                  for ( let i = 0; i < vms.length; i++ ) {
                    if ( vms[ i ].name == response.body.name ) {
                      vms[ i ] = response.body;
                      break;
                    }
                  }
              
                  this.experiment.vms = [ ...vms ];
              
                  this.isWaiting = false;              
                }, response => {                  
                  this.$buefy.toast.open({
                    message: 'Setting the ' 
                             + name 
                             + ' VM to boot when experiment starts failed with ' 
                             + response.status 
                             + ' status.',
                    type: 'is-danger',
                    duration: 4000
                  });
                  
                  this.isWaiting = false;
                }
              )
            }
          })
        }
      },

      updateSchedule () {
        this.$buefy.dialog.confirm({
          title: 'Assign a Host Schedule',
          message: 'This will schedule host(s) with the ' 
                   + this.algorithm 
                   + ' algorithm for the ' 
                   + this.$route.params.id 
                   + ' experiment.',
          cancelText: 'Cancel',
          confirmText: 'Assign Schedule',
          type: 'is-success',
          hasIcon: true,
          onConfirm: () => {
            this.isWaiting = true;

            this.$http.post(
              'experiments/' + this.$route.params.id + '/schedule', { "algorithm": this.algorithm }
            ).then(
              response => {
                let vms = this.experiment.vms;
                
                for ( let i = 0; i < vms.length; i++ ) {
                  if ( vms[ i ].name == response.body.name ) {
                    vms[ i ] = response.body;
                    break;
                  }
                }
              
                this.experiment.vms = [ ...vms ];
              
                this.isWaiting = false;              
              }, response => {
                this.$buefy.toast.open({
                  message: 'Scheduling the host(s) with the ' 
                           + this.algorithm 
                           + ' for the ' 
                           + this.$route.params.id 
                           + ' experiment failed with ' 
                           + response.status 
                           + ' status.',
                  type: 'is-danger',
                  duration: 4000
                });
                
                this.isWaiting = false;
              }
            )
          }
        })
      },

      getUniqueItems(inputArray){

        let arrayHash = {};
        
        for(let i = 0; i<inputArray.length;i++)
        {
          // Skip really short items
          if (inputArray[i].length < 4){
            if (!inputArray[i].includes('dnb')){
              continue
            }
            
          }

          if(arrayHash[inputArray[i]] === undefined )
          {
            arrayHash[inputArray[i]] = true;
          
          }
        
        }
        
        return Object.keys(arrayHash).sort();

      },
<<<<<<< HEAD

      getBootLabel(vmName,dnb) {
        return dnb ? "Boot " + vmName : "Do Not Boot " + vmName;
        
      },

      visibleItems() {        
        return this.$refs["vmTable"].visibleData.length > 0
      },
      selectAllVMs  () {            
        
        var visibleItems = this.$refs["vmTable"].visibleData
        //If there are no visible items, there is nothing to select
        if(visibleItems.length == 0)
        {
          return 
        }    
        
        //If everything is selected, the unselect everything
        else if(this.selectedRows.length == visibleItems.length)
        {
          this.unSelectAllVMs();
          return
          
        }

        
        // If the select all checkbox is not checked, then unselect everything        
        if(!this.checkAll) {
          this.unSelectAllVMs();
          return
        }
        
        
        //Add all visible items
        this.selectedRows=[]
        
        for(var i=0; i<visibleItems.length; i++){
            this.selectedRows.push(visibleItems[i].name)
        }  
                
      },
        
      unSelectAllVMs(){
        
        this.checkAll = false;
        this.selectedRows=[]        
        
      },

      setBoot(dnb){
        let vms = []
        let attemptMessage = "";
        let successMessage = "";
        let failedMessage = "";

        //Determine the list of VMs to apply the boot request to
        if (this.selectedRows.length == 0 && this.searchName.length > 0){
            
            let visibleItems = this.$refs["vmTable"].visibleData
            
            for(let i = 0; i<visibleItems.length;i++){
              vms.push(visibleItems[i].name)
            }
        }
        else{
          for(let i = 0; i<this.selectedRows.length;i++){
              vms.push(this.selectedRows[i])
            }
        }

        if (vms.length == 0){
            return
        }

        if (dnb){
          attemptMessage = " to not boot when the experiment starts"
          successMessage = " The selected VMs were set to not boot "
          failedMessage = " The selected VMs were unable to be set to not boot "
        }
        else {
          attemptMessage = " to boot when the experiment starts"
          successMessage = " The selected VMs were set to boot "
          failedMessage = " The selected VMs were unable to be set to boot " 
        }

        this.$buefy.dialog.confirm({
            title:"Set Boot",
            message:"This will set " + vms.join(", ") + attemptMessage ,
            cancelText:"Cancel",
            confirmText:"Ok",
            type:"is-success",
            onConfirm: () => {
              
                let requestList = [];

                vms.forEach((vmName) => {
                  let update = {"name":vmName, "dnb": dnb };
                  requestList.push(update)
                })
              
                this.$http.patch(
                  'experiments/' + this.$route.params.id + '/vms', {"vms":requestList,"total":requestList.length}
                  ).then(
                  response  => {
                    let vms = this.experiment.vms;                  
              
                    for ( let i = 0; i < response.body.vms.length; i++ ) {
                      for (let j=0; j<vms.length;j++){
                        if ( response.body.vms[i].name == vms[j].name ) {
                          vms[j] = response.body.vms[i];
                          break;
                        } 
                      }                      
                    }   
            
                  this.experiment.vms = [ ...vms ];              
                  this.isWaiting = false; 
                  
                  
                   this.$buefy.toast.open({
                    message: successMessage,
                    type: 'is-success',
                    duration: 4000
                  });
                      
                
                  },  response => {
                    
                    this.$buefy.toast.open({
                    message: failedMessage,
                    type: 'is-danger',
                    duration: 4000
                  });
                
                this.isWaiting = false;
              }
              )                  
                
            }
          })
          //clear the selection
          this.unSelectAllVMs()
           
      }     
  
=======
      
      formatFileSize(fileSize){
        if(fileSize < Math.pow(10,3)){
          return fileSize.toFixed(2) + ' B'
        } else if(fileSize >= Math.pow(10,3) && fileSize < Math.pow(10,6)){
          return (fileSize/Math.pow(10,3)).toFixed(2) + ' KB'
        } else if (fileSize >= Math.pow(10,6) && fileSize < Math.pow(10,9)){
          return (fileSize/Math.pow(10,6)).toFixed(2) + ' MB'
        } else if (fileSize >= Math.pow(10,9)) {
          return (fileSize/Math.pow(10,9)).toFixed(2) + ' GB'
        }
      }
>>>>>>> 47787e5c
    },

    data () {
      return {
        table: {
          key: 0,
          isPaginated: true,
          isPaginationSimple: true,
          currentPage: 1,
          perPage: 10,          
          total:  0,
          sortColumn: 'name',          
          paginationSize: 'is-small',
          defaultSortDirection: 'asc'
        },
        filesTable: {          
          isPaginated: true,
          isPaginationSimple: true,
          currentPage: 1,
          perPage: 10,          
          total:  0,
          sortColumn: 'date',          
          paginationSize: 'is-small',
          defaultSortDirection: 'desc'
        },
        expModal: {
          active: false,
          vm: []
        },
        schedules: [
          'isolate_experiment',
          'round_robin',
        ],
        experiment: [],
        files: [],
        hosts: [],
        disks: [],
        searchName: '',
        filtered: null,
        algorithm: null,
        dnb: false,
        isWaiting: true,
<<<<<<< HEAD
        searchHistory: [],
        searchHistoryLength:10,
        checkAll:false,
        selectedRows: []
=======
        searchHistory: [],        
        searchHistoryLength:10,
        searchPlaceholder:"Find a VM",
        activeTab:0
>>>>>>> 47787e5c
      }
    }
  }
</script>

<style scoped>
  b-dropdown {
    color: #383838;
  }
  
  svg.fa-bolt.boot {
    color: #c46200;
  }

  svg.fa-bolt.dnb {
    color: #ffffff;
  }

  div.autocomplete >>> a.dropdown-item {
    color: #383838 !important;
  }
</style><|MERGE_RESOLUTION|>--- conflicted
+++ resolved
@@ -75,14 +75,9 @@
     </b-field>
     <div style="margin-top: -4em;">
       <b-tabs @input="tabsSwitched()" v-model="activeTab">
-        <b-tab-item label="Table">
-<<<<<<< HEAD
-          <b-table     
-            :key="table.key"       
-=======
+        <b-tab-item label="Table">          
           <b-table
             :key="table.key"
->>>>>>> 47787e5c
             :data="experiment.vms"
             :paginated="table.isPaginated && paginationNeeded"
             backend-pagination
@@ -94,13 +89,8 @@
             :pagination-size="table.paginationSize"
             backend-sorting
             :default-sort-direction="table.defaultSortDirection"
-<<<<<<< HEAD
-            default-sort="name"                     
-            ref="vmTable">
-=======
             default-sort="name"
             @sort="onSort">
->>>>>>> 47787e5c
               <template slot="empty">
                 <section class="section">
                   <div class="content has-text-white has-text-centered">
@@ -1110,8 +1100,7 @@
         return Object.keys(arrayHash).sort();
 
       },
-<<<<<<< HEAD
-
+      
       getBootLabel(vmName,dnb) {
         return dnb ? "Boot " + vmName : "Do Not Boot " + vmName;
         
@@ -1120,6 +1109,7 @@
       visibleItems() {        
         return this.$refs["vmTable"].visibleData.length > 0
       },
+      
       selectAllVMs  () {            
         
         var visibleItems = this.$refs["vmTable"].visibleData
@@ -1255,9 +1245,7 @@
           //clear the selection
           this.unSelectAllVMs()
            
-      }     
-  
-=======
+      }, 
       
       formatFileSize(fileSize){
         if(fileSize < Math.pow(10,3)){
@@ -1270,7 +1258,6 @@
           return (fileSize/Math.pow(10,9)).toFixed(2) + ' GB'
         }
       }
->>>>>>> 47787e5c
     },
 
     data () {
@@ -1313,17 +1300,12 @@
         algorithm: null,
         dnb: false,
         isWaiting: true,
-<<<<<<< HEAD
-        searchHistory: [],
+        searchHistory: [],        
         searchHistoryLength:10,
         checkAll:false,
-        selectedRows: []
-=======
-        searchHistory: [],        
-        searchHistoryLength:10,
+        selectedRows: [],
         searchPlaceholder:"Find a VM",
         activeTab:0
->>>>>>> 47787e5c
       }
     }
   }
