--- conflicted
+++ resolved
@@ -321,6 +321,7 @@
 
         return true;
       },
+      
       filesPaginationNeeded () {
         if ( this.filesTable.total <= this.filesTable.perPage ) {
           return  false;
@@ -365,7 +366,7 @@
         }
       },
 
-<<<<<<< HEAD
+
       onPageChange  ( page ) {
         this.table.currentPage = page;
         this.updateExperiment();
@@ -376,17 +377,17 @@
         this.table.defaultSortDirection = order;
         this.updateExperiment();
       },
-=======
+
       onFilesPageChange  ( page ) {
         this.filesTable.currentPage = page;
         this.updateFiles();
       },
+      
       onFilesSort  ( column, order ) {
         this.filesTable.sortColumn = column;
         this.filesTable.defaultSortDirection = order;
         this.updateFiles();
       }, 
->>>>>>> e7e44a02
 
       handler ( event ) {
         event.data.split( /\r?\n/ ).forEach( m => {
